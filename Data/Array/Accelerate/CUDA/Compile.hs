{-# LANGUAGE ExistentialQuantification #-}
{-# LANGUAGE BangPatterns, CPP, GADTs, TupleSections, TypeSynonymInstances #-}
-- |
-- Module      : Data.Array.Accelerate.CUDA.Compile
-- Copyright   : [2008..2011] Manuel M T Chakravarty, Gabriele Keller, Sean Lee, Trevor L. McDonell
-- License     : BSD3
--
-- Maintainer  : Manuel M T Chakravarty <chak@cse.unsw.edu.au>
-- Stability   : experimental
-- Portability : non-partable (GHC extensions)
--

module Data.Array.Accelerate.CUDA.Compile (

  -- * Types parameterising our annotated computation form
  ExecAcc, ExecOpenAcc(..),
  AccKernel, AccRefcount(..),

  -- * generate and compile kernels to realise a computation
  compileAcc, compileAfun1

) where

#include "accelerate.h"

-- friends
import Data.Array.Accelerate.Type
import Data.Array.Accelerate.Tuple
import Data.Array.Accelerate.AST                        hiding (Val(..))
import Data.Array.Accelerate.Array.Sugar                (Array(..), Segments, Shape, Elt)
import Data.Array.Accelerate.Array.Representation       hiding (Shape)
import Data.Array.Accelerate.Pretty.Print

import Data.Array.Accelerate.CUDA.State
import Data.Array.Accelerate.CUDA.CodeGen
import Data.Array.Accelerate.CUDA.Array.Data
import Data.Array.Accelerate.CUDA.Analysis.Hash

-- libraries
import Prelude                                          hiding (exp)
import Control.Applicative                              hiding (Const)
import Control.Monad.Trans
import Control.Monad
import Control.Concurrent.MVar
import Data.Maybe
import Data.Label.PureM
import Language.C
import System.FilePath
import System.Directory
import System.IO
import System.Exit                                      (ExitCode(..))
import System.Posix.Types                               (ProcessID)
import System.Posix.Process
import Text.PrettyPrint
import Foreign.Storable
import qualified Data.HashTable                         as Hash
import qualified Foreign.CUDA.Driver                    as CUDA

import Paths_accelerate                                 (getDataDir)


-- A binary object that will be used to execute a kernel
--
type AccKernel a = (String, CIO CUDA.Module)

noKernel :: AccKernel a
noKernel = INTERNAL_ERROR(error) "ExecAcc" "no kernel module for this node"

-- The number of times an array computation will be used. This is an overzealous
-- estimate, due to the presence of array branching. Only the scanl' and scanr'
-- primitives use two reference counts.
--
data AccRefcount = R1 !Int
                 | R2 !Int !Int

instance Show AccRefcount where
  show (R1 x)   = show x
  show (R2 x y) = show (x,y)

noRefcount :: AccRefcount
noRefcount = INTERNAL_ERROR(error) "ExecAcc" "no reference count for this node"

singleRef :: AccRefcount
singleRef = R1 1


-- A pseudo array environment that holds the number of times each indexed
-- variable has been accessed.
--
data Ref c where
  Empty :: Ref ()
  Push  :: Ref c
        -> Either (IndirectRef c) AccRefcount
        -> Ref (c, AccRefcount)

data IndirectRef c = forall env t.
                     IRef (Idx env t) (AccRefcount -> AccRefcount)


incIdx :: Idx env t -> Ref count -> Ref count
incIdx = modIdx incR1
  where
    incR1 (R1 x) = R1 (x+1)
    incR1 _      = INTERNAL_ERROR(error) "incR1" "inconsistent valuation"

modIdx :: (AccRefcount -> AccRefcount) -> Idx env t -> Ref count -> Ref count
modIdx f (SuccIdx ix) (Push next c) = modIdx f ix next `Push` c
modIdx f ZeroIdx      (Push rest c) =
  case c of
    Left (IRef ix' f') -> modIdx f' ix' rest `Push` c
    Right n            -> rest               `Push` Right (f n)
modIdx _ _            _             = INTERNAL_ERROR(error) "modIdx" "inconsistent valuation"


-- Interleave execution state annotations into an open array computation AST
--
data ExecOpenAcc aenv a where
  ExecAfun :: AccRefcount                       -- reference count attached to an enclosed lambda
           -> PreOpenAfun ExecOpenAcc () t
           -> ExecOpenAcc aenv t

  ExecAcc  :: AccRefcount                       -- number of times the result is used (zealous)
           -> AccKernel a                       -- an executable binary object
           -> [AccBinding aenv]                 -- auxiliary arrays from the environment the kernel needs access to
           -> PreOpenAcc ExecOpenAcc aenv a     -- the actual computation
           -> ExecOpenAcc aenv a

-- An annotated AST suitable for execution in the CUDA environment
--
type ExecAcc a = ExecOpenAcc () a

instance Show (ExecOpenAcc aenv a) where
  show = render . prettyExecAcc 0 noParens


-- |Initiate code generation, compilation, and data transfer for an array
-- expression. If we are in `streaming' mode, then the arrays are marked so that
-- they will be retained between iterations.
--
-- The returned array computation is annotated so to be suitable for execution
-- in the CUDA environment. This includes:
--
--   1. The kernel module that can be used to execute the computation, and the
--      list of array variables that were embedded within scalar expressions
--      (TLM: todo)
--
--   2. Array reference counts (TLM: not accurate in the presence of branches)
--
--   3. Wrap the segment descriptor of FoldSeg and similar in 'Scanl (+) 0', to
--      transform the segment lengths into global offset indices.
--
compileAcc :: Acc a -> CIO (ExecAcc a)
compileAcc acc = fst `fmap` prepareAcc False acc Empty


compileAfun1 :: Afun (a -> b) -> CIO (ExecAcc (a -> b))
compileAfun1 (Alam (Abody b)) = do
  (b', Empty `Push` Right c) <- prepareAcc True b (Empty `Push` Right (R1 0))
  return $ ExecAfun c (Alam (Abody b'))

compileAfun1 _ =
  error "Hope (noun): something that happens to facts when the world refuses to agree"


prepareAcc :: Bool -> OpenAcc aenv a -> Ref count -> CIO (ExecOpenAcc aenv a, Ref count)
prepareAcc iss rootAcc rootEnv = do
  puts memoryTable =<< liftIO newAccMemoryTable
  travA rootAcc rootEnv
  where
    -- Traverse an open array expression in depth-first order
    --
    travA :: OpenAcc aenv a -> Ref count -> CIO (ExecOpenAcc aenv a, Ref count)
    travA acc@(OpenAcc pacc) aenv =
      case pacc of

        -- Environment manipulations
        --
        Avar ix -> return (node (Avar ix), incIdx ix aenv)

        -- Let bindings to computations that yield two arrays
        --
        Alet2 a b | Avar ia <- unAcc a
                  , Avar ib <- unAcc b ->
          let a'   = node (Avar ia)
              b'   = node (Avar ib)
              env' = modIdx (eitherIx ib incSucc incZero) ia aenv
          in
          return (node (Alet2 a' b'), env')

        Alet2 a b | Avar ix <- unAcc a ->
          let a' = node (Avar ix)
          in do
          (b', env1 `Push` _ `Push` _) <- travA b (aenv `Push` Left (IRef ix incSucc)
                                                        `Push` Left (IRef ix incZero))
          return (node (Alet2 a' b'), env1)

        Alet2 a b -> do
          (a', env1)                      <- travA a aenv
          (b', env2 `Push` Right (R1 c1)
                    `Push` Right (R1 c0)) <- travA b (env1 `Push` Right (R1 0) `Push` Right (R1 0))
          return (node (Alet2 (setref (R2 c1 c0) a') b'), env2)

        -- Let bindings to a single computation
        --
        Alet a b | Alet2 x y <- unAcc a
                 , Avar u    <- unAcc x
                 , Avar v    <- unAcc y ->
          let a' = node (Alet2 (node (Avar u)) (node (Avar v)))
              rc = Left (IRef u (eitherIx v incSucc incZero))
          in do
          (b', env1 `Push` _) <- travA b (aenv `Push` rc)
          return (node (Alet a' b'), env1)

        Alet a b | Alet2 _ y <- unAcc a
                 , Avar v    <- unAcc y -> do
          (ExecAcc _ _ _ (Alet2 x' y'), env1) <- travA a aenv
          (b', env2 `Push` Right (R1 c))      <- travA b (env1 `Push` Right (R1 0))
          --
          let a' = node (Alet2 (setref (eitherIx v (R2 c 0) (R2 0 c)) x') y')
          return  (node (Alet a' b'), env2)

        Alet a b | Alet _ _ <- unAcc a -> do
          (ExecAcc _ _ _ (Alet x' y'), env1) <- travA a aenv
          (b', env2 `Push` Right c)          <- travA b (env1 `Push` Right (R1 0))
          return (node (Alet (node (Alet x' (setref c y'))) b'), env2)

        Alet a b  -> do
          (a', env1)                <- travA a aenv
          (b', env2 `Push` Right c) <- travA b (env1 `Push` Right rc)
          return (node (Alet (setref c a') b'), env2)
          where
            rc | isAcc2 a  = R2 0 0
               | otherwise = R1 0


        Apply (Alam (Abody b)) a -> do
          (a', env1)                <- travA a aenv
          (b', env2 `Push` Right c) <- travA b (env1 `Push` Right (R1 0))
          return (node (Apply (Alam (Abody b')) (setref c a')), env2)
        Apply _                _ -> error "I made you a cookie, but I eated it"

        PairArrays arr1 arr2 -> do
          (arr1', env1) <- travA arr1 aenv
          (arr2', env2) <- travA arr2 env1
          return (node (PairArrays arr1' arr2'), env2)

        Acond c t e -> do
          (c', env1, _) <- travE c aenv []
          (t', env2)    <- travA t env1      -- TLM: separate use counts for each branch?
          (e', env3)    <- travA e env2
          return (ExecAcc noRefcount noKernel [] (Acond c' t' e'), env3)

        -- Array injection
        --
        -- If this array is let-bound, we will only see this case once, and need
        -- to update the reference count when retrieved during execution
        --
        Use arr@(Array sh ad) ->
          let n = size sh
              c = if iss then Nothing else Just 1
          in do mallocArray    ad c (max 1 n)
                pokeArrayAsync ad n Nothing
                return (ExecAcc singleRef noKernel [] (Use arr), aenv)

        -- Computation nodes
        --
        Reshape sh a -> do
          (sh', env1, _) <- travE sh aenv []
          (a',  env2)    <- travA a  env1
          return (ExecAcc singleRef noKernel [] (Reshape sh' a'), env2)

        Unit e  -> do
          (e', env1, _) <- travE e aenv []
          return (ExecAcc singleRef noKernel [] (Unit e'), env1)

        Generate e f -> do
          (e', env1, _)    <- travE e aenv []
          (f', env2, var1) <- travF f env1 []
          kernel           <- build "generate" acc var1
          return (ExecAcc singleRef kernel var1 (Generate e' f'), env2)

        Replicate slix e a -> do
          (e', env1, _) <- travE e aenv []
          (a', env2)    <- travA a env1
          kernel        <- build "replicate" acc []
          return (ExecAcc singleRef kernel [] (Replicate slix e' a'), env2)

        Index slix a e -> do
          (a', env1)    <- travA a aenv
          (e', env2, _) <- travE e env1 []
          kernel        <- build "slice" acc []
          return (ExecAcc singleRef kernel [] (Index slix a' e'), env2)

        Map f a -> do
          (f', env1, var1) <- travF f aenv []
          (a', env2)       <- travA a env1
          kernel           <- build "map" acc var1
          return (ExecAcc singleRef kernel var1 (Map f' a'), env2)

        ZipWith f a b -> do
          (f', env1, var1) <- travF f aenv []
          (a', env2)       <- travA a env1
          (b', env3)       <- travA b env2
          kernel           <- build "zipWith" acc var1
          return (ExecAcc singleRef kernel var1 (ZipWith f' a' b'), env3)

        Fold f e a -> do
          (f', env1, var1) <- travF f aenv []
          (e', env2, var2) <- travE e env1 var1
          (a', env3)       <- travA a env2
          kernel           <- build "fold" acc var2
          return (ExecAcc singleRef kernel var2 (Fold f' e' a'), env3)

        Fold1 f a -> do
          (f', env1, var1) <- travF f aenv []
          (a', env2)       <- travA a env1
          kernel           <- build "fold" acc var1
          return (ExecAcc singleRef kernel var1 (Fold1 f' a'), env2)

        FoldSeg f e a s -> do
          (f', env1, var1) <- travF f aenv []
          (e', env2, var2) <- travE e env1 var1
          (a', env3)       <- travA a env2
          (s', env4)       <- travA (scan s) env3
          kernel           <- build "foldSeg" acc var2
          return (ExecAcc singleRef kernel var2 (FoldSeg f' e' a' s'), env4)

        Fold1Seg f a s -> do
          (f', env1, var1) <- travF f aenv []
          (a', env2)       <- travA a env1
          (s', env3)       <- travA (scan s) env2
          kernel           <- build "foldSeg" acc var1
          return (ExecAcc singleRef kernel var1 (Fold1Seg f' a' s'), env3)

        Scanl f e a -> do
          (f', env1, var1) <- travF f aenv []
          (e', env2, var2) <- travE e env1 var1
          (a', env3)       <- travA a env2
          kernel           <- build "inclusive_scan" acc var2
          return (ExecAcc singleRef kernel var2 (Scanl f' e' a'), env3)

        Scanl' f e a -> do
          (f', env1, var1) <- travF f aenv []
          (e', env2, var2) <- travE e env1 var1
          (a', env3)       <- travA a env2
          kernel           <- build "inclusive_scan" acc var2
          return (ExecAcc (R2 0 0) kernel var2 (Scanl' f' e' a'), env3)

        Scanl1 f a -> do
          (f', env1, var1) <- travF f aenv []
          (a', env2)       <- travA a env1
          kernel           <- build "inclusive_scan" acc var1
          return (ExecAcc singleRef kernel var1 (Scanl1 f' a'), env2)

        Scanr f e a -> do
          (f', env1, var1) <- travF f aenv []
          (e', env2, var2) <- travE e env1 var1
          (a', env3)       <- travA a env2
          kernel           <- build "inclusive_scan" acc var2
          return (ExecAcc singleRef kernel var2 (Scanr f' e' a'), env3)

        Scanr' f e a -> do
          (f', env1, var1) <- travF f aenv []
          (e', env2, var2) <- travE e env1 var1
          (a', env3)       <- travA a env2
          kernel           <- build "inclusive_scan" acc var2
          return (ExecAcc (R2 0 0) kernel var2 (Scanr' f' e' a'), env3)

        Scanr1 f a -> do
          (f', env1, var1) <- travF f aenv []
          (a', env2)       <- travA a env1
          kernel           <- build "inclusive_scan" acc var1
          return (ExecAcc singleRef kernel var1 (Scanr1 f' a'), env2)

        Permute f a g b -> do
          (f', env1, var1) <- travF f aenv []
          (g', env2, var2) <- travF g env1 var1
          (a', env3)       <- travA a env2
          (b', env4)       <- travA b env3
          kernel           <- build "permute" acc var2
          return (ExecAcc singleRef kernel var2 (Permute f' a' g' b'), env4)

        Backpermute e f a -> do
          (e', env1, _)    <- travE e aenv []
          (f', env2, var2) <- travF f env1 []
          (a', env3)       <- travA a env2
          kernel           <- build "backpermute" acc var2
          return (ExecAcc singleRef kernel var2 (Backpermute e' f' a'), env3)

        Stencil f b a -> do
          (f', env1, var1) <- travF f aenv []
          (a', env2)       <- travA a env1
          kernel           <- build "stencil" acc var1
          return (ExecAcc singleRef kernel var1 (Stencil f' b a'), env2)

        Stencil2 f b1 a1 b2 a2 -> do
          (f', env1, var1) <- travF f aenv []
          (a1', env2)      <- travA a1 env1
          (a2', env3)      <- travA a2 env2
          kernel           <- build "stencil2" acc var1
          return (ExecAcc singleRef kernel var1 (Stencil2 f' b1 a1' b2 a2'), env3)


    -- Traverse a scalar expression
    --
    travE :: OpenExp env aenv e
          -> Ref count
          -> [AccBinding aenv]
          -> CIO (PreOpenExp ExecOpenAcc env aenv e, Ref count, [AccBinding aenv])
    travE exp aenv vars =
      case exp of
        Let _ _         -> INTERNAL_ERROR(error) "prepareAcc" "Let: not implemented yet"
        Var ix          -> return (Var ix, aenv, vars)
        Const c         -> return (Const c, aenv, vars)
        PrimConst c     -> return (PrimConst c, aenv, vars)
        IndexAny        -> INTERNAL_ERROR(error) "prepareAcc" "IndexAny: not implemented yet"
        IndexNil        -> return (IndexNil, aenv, vars)
        IndexCons ix i  -> do
          (ix', env1, var1) <- travE ix aenv vars
          (i',  env2, var2) <- travE i  env1 var1
          return (IndexCons ix' i', env2, var2)

        IndexHead ix    -> do
          (ix', env1, var1) <- travE ix aenv vars
          return (IndexHead ix', env1, var1)

        IndexTail ix    -> do
          (ix', env1, var1) <- travE ix aenv vars
          return (IndexTail ix', env1, var1)

        Tuple t         -> do
          (t', env1, var1) <- travT t aenv vars
          return (Tuple t', env1, var1)

        Prj idx e       -> do
          (e', env1, var1) <- travE e aenv vars
          return (Prj idx e', env1, var1)

        Cond p t e      -> do
          (p', env1, var1) <- travE p aenv vars
          (t', env2, var2) <- travE t env1 var1 -- TLM: reference count contingent on which
          (e', env3, var3) <- travE e env2 var2 --      branch is taken?
          return (Cond p' t' e', env3, var3)

        PrimApp f e     -> do
          (e', env1, var1) <- travE e aenv vars
          return (PrimApp f e', env1, var1)

        IndexScalar a e -> do
          (a', env1)       <- travA a aenv
          (e', env2, var2) <- travE e env1 vars
          return (IndexScalar a' e', env2, bind a' `cons` var2)

        Shape a         -> do
          (a', env1) <- travA a aenv
          return (Shape a', env1, bind a' `cons` vars)

<<<<<<< HEAD
        Size a          -> do
          (a', env1) <- travA a aenv
          return (Size a', env1, bind a' `cons` vars)
=======
        ShapeSize e     -> do
          (e', env1, var1) <- travE e aenv vars
          return (ShapeSize e', env1, var1)
>>>>>>> 627d918b


    travT :: Tuple (OpenExp env aenv) t
          -> Ref count
          -> [AccBinding aenv]
          -> CIO (Tuple (PreOpenExp ExecOpenAcc env aenv) t, Ref count, [AccBinding aenv])
    travT NilTup        aenv vars = return (NilTup, aenv, vars)
    travT (SnocTup t e) aenv vars = do
      (e', env1, var1) <- travE e aenv vars
      (t', env2, var2) <- travT t env1 var1
      return (SnocTup t' e', env2, var2)

    travF :: OpenFun env aenv t
          -> Ref count
          -> [AccBinding aenv]
          -> CIO (PreOpenFun ExecOpenAcc env aenv t, Ref count, [AccBinding aenv])
    travF (Body b) aenv vars = do
      (b', env1, var1) <- travE b aenv vars
      return (Body b', env1, var1)
    travF (Lam  f) aenv vars = do
      (f', env1, var1) <- travF f aenv vars
      return (Lam f', env1, var1)


    -- Auxiliary
    --
    scan :: OpenAcc aenv Segments -> OpenAcc aenv Segments
    scan = OpenAcc . Scanl plus (Const ((),0))

    plus :: PreOpenFun OpenAcc () aenv (Int -> Int -> Int)
    plus = Lam (Lam (Body (PrimAdd numType
                          `PrimApp`
                          Tuple (NilTup `SnocTup` Var (SuccIdx ZeroIdx)
                                        `SnocTup` Var ZeroIdx))))

    unAcc :: OpenAcc aenv a -> PreOpenAcc OpenAcc aenv a
    unAcc (OpenAcc pacc) = pacc

    node :: PreOpenAcc ExecOpenAcc aenv a -> ExecOpenAcc aenv a
    node = ExecAcc noRefcount noKernel []

    isAcc2 :: OpenAcc aenv a -> Bool
    isAcc2 (OpenAcc pacc) = case pacc of
        Scanl' _ _ _ -> True
        Scanr' _ _ _ -> True
        _            -> False

    incSucc :: AccRefcount -> AccRefcount
    incSucc (R2 x y) = R2 (x+1) y
    incSucc _        = INTERNAL_ERROR(error) "incSucc" "inconsistent valuation"

    incZero :: AccRefcount -> AccRefcount
    incZero (R2 x y) = R2 x (y+1)
    incZero _        = INTERNAL_ERROR(error) "incZero" "inconsistent valuation"

    eitherIx :: Idx env t -> f -> f -> f
    eitherIx ZeroIdx           _ z = z
    eitherIx (SuccIdx ZeroIdx) s _ = s
    eitherIx _                 _ _ =
      INTERNAL_ERROR(error) "eitherIx" "inconsistent valuation"

    setref :: AccRefcount -> ExecOpenAcc aenv a -> ExecOpenAcc aenv a
    setref count (ExecAfun _ fun)     = ExecAfun count fun
    setref count (ExecAcc  _ k b acc) = ExecAcc  count k b acc

    cons :: AccBinding aenv -> [AccBinding aenv] -> [AccBinding aenv]
    cons x xs | x `notElem` xs = x : xs
              | otherwise      = xs

    bind :: (Shape sh, Elt e) => ExecOpenAcc aenv (Array sh e) -> AccBinding aenv
    bind (ExecAcc _ _ _ (Avar ix)) = ArrayVar ix
    bind _                         =
     INTERNAL_ERROR(error) "bind" "expected array variable"


-- Compilation
-- -----------

-- Initiate compilation and provide a closure to later link the compiled module
-- when it is required.
--
-- TLM: should get name(s) from code generation
--
build :: String -> OpenAcc aenv a -> [AccBinding aenv] -> CIO (AccKernel a)
build name acc fvar =
  let key = accToKey acc
  in do
    mvar   <- liftIO newEmptyMVar
    table  <- gets kernelTable
    cached <- isJust `fmap` liftIO (Hash.lookup table key)
    unless cached $ compile table key acc fvar
    return . (name,) . liftIO $ memo mvar (link table key)

-- A simple memoisation routine
-- TLM: maybe we can be a bit clever than this...
--
memo :: MVar a -> IO a -> IO a
memo mvar fun = do
  full <- not `fmap` isEmptyMVar mvar
  if full
     then readMVar mvar
     else do a <- fun
             putMVar mvar a
             return a


-- Link a compiled binary and update the associated kernel entry in the hash
-- table. This may entail waiting for the external compilation process to
-- complete. If successfully, the temporary files are removed.
--
link :: KernelTable -> AccKey -> IO CUDA.Module
link table key =
  let intErr = INTERNAL_ERROR(error) "link" "missing kernel entry"
  in do
    (KernelEntry cufile stat) <- fromMaybe intErr `fmap` Hash.lookup table key
    case stat of
      Right mdl -> return mdl
      Left  pid -> do
        -- wait for compiler to finish and load binary object
        --
        waitFor pid
        mdl <- CUDA.loadFile (replaceExtension cufile ".cubin")

#ifndef ACCELERATE_CUDA_PERSISTENT_CACHE
        -- remove build products
        --
        removeFile      cufile
        removeFile      (replaceExtension cufile ".cubin")
        removeDirectory (dropFileName cufile)
          `catch` \_ -> return ()       -- directory not empty
#endif

        -- update hash table
        --
        Hash.insert table key (KernelEntry cufile (Right mdl))
        return mdl


-- Generate and compile code for a single open array expression
--
compile :: KernelTable -> AccKey -> OpenAcc aenv a -> [AccBinding aenv] -> CIO ()
compile table key acc fvar = do
  dir     <- outputDir
  nvcc    <- fromMaybe (error "nvcc: command not found") <$> liftIO (findExecutable "nvcc")
  cufile  <- outputName acc (dir </> "dragon.cu")        -- rawr!
  flags   <- compileFlags cufile
  pid     <- liftIO $ do
               writeCode cufile (codeGenAcc acc fvar)
               forkProcess $ executeFile nvcc False flags Nothing
  --
  liftIO $ Hash.insert table key (KernelEntry cufile (Left pid))


-- Wait for the compilation process to finish
--
waitFor :: ProcessID -> IO ()
waitFor pid = do
  status <- getProcessStatus True True pid
  case status of
    Just (Exited ExitSuccess) -> return ()
    _                         -> error  $ "nvcc (" ++ show pid ++ ") terminated abnormally"


-- Determine the appropriate command line flags to pass to the compiler process.
-- This is dependent on the host architecture and device capabilities.
--
compileFlags :: FilePath -> CIO [String]
compileFlags cufile =
  let machine = case sizeOf (undefined :: Int) of
                  4 -> "-m32"
                  8 -> "-m64"
                  _ -> error "huh? non 32-bit or 64-bit architecture"
  in do
  arch <- CUDA.computeCapability <$> gets deviceProps
  ddir <- liftIO getDataDir
  return [ "-I", ddir </> "cubits"
         , "-O2", "--compiler-options", "-fno-strict-aliasing"
         , "-arch=sm_" ++ show (round (arch * 10) :: Int)
         , "-DUNIX"
         , "-cubin"
         , "-o", cufile `replaceExtension` "cubin"
         , machine
         , cufile ]


-- Return a unique output filename for the generated CUDA code
--
outputName :: OpenAcc aenv a -> FilePath -> CIO FilePath
outputName acc cufile = do
  n <- freshVar
  x <- liftIO $ doesFileExist (filename n)
  if x then outputName acc cufile
       else return (filename n)
  where
    (base,suffix) = splitExtension cufile
    filename n    = base ++ pad (show n) <.> suffix
    pad s         = replicate (4-length s) '0' ++ s
    freshVar      = gets unique <* modify unique (+1)


-- Return the output directory for compilation by-products, creating if it does
-- not exist.
--
outputDir :: CIO FilePath
outputDir = liftIO $ do
#ifdef ACCELERATE_CUDA_PERSISTENT_CACHE
  tmp <- getDataDir
  let dir = tmp </> "cache"
#else
  tmp <- getTemporaryDirectory
  pid <- getProcessID
  let dir = tmp </> "accelerate-cuda-" ++ show pid
#endif
  createDirectoryIfMissing True dir
  canonicalizePath dir


-- Pretty printing
-- ---------------

-- Write the generated code to file
--
writeCode :: FilePath -> CUTranslSkel -> IO ()
writeCode f code =
  withFile f WriteMode $ \hdl ->
  printDoc PageMode hdl (pretty code)


-- stolen from $fptools/ghc/compiler/utils/Pretty.lhs
--
-- This code has a BSD-style license
--
printDoc :: Mode -> Handle -> Doc -> IO ()
printDoc m hdl doc = do
  fullRender m cols 1.5 put done doc
  hFlush hdl
  where
    put (Chr c)  next = hPutChar hdl c >> next
    put (Str s)  next = hPutStr  hdl s >> next
    put (PStr s) next = hPutStr  hdl s >> next

    done = hPutChar hdl '\n'
    cols = 100


-- Display the annotated AST
--
prettyExecAcc :: PrettyAcc ExecOpenAcc
prettyExecAcc alvl wrap ecc =
  case ecc of
    ExecAfun rc pfun      -> braces (usecount rc)
                              <+> prettyPreAfun prettyExecAcc alvl pfun
    ExecAcc  rc _ fv pacc ->
      let base = prettyPreAcc prettyExecAcc alvl wrap pacc
          ann  = braces (usecount rc <> comma <+> freevars fv)
      in case pacc of
           Avar _         -> base
           Alet  _ _      -> base
           Alet2 _ _      -> base
           Apply _ _      -> base
           PairArrays _ _ -> base
           Acond _ _ _    -> base
           _              -> ann <+> base
  where
    usecount (R1 x)   = text "rc=" <> int x
    usecount (R2 x y) = text "rc=" <> text (show (x,y))
    freevars = (text "fv=" <>) . brackets . hcat . punctuate comma
                               . map (\(ArrayVar ix) -> char 'a' <> int (deBruijnToInt ix))
<|MERGE_RESOLUTION|>--- conflicted
+++ resolved
@@ -455,15 +455,9 @@
           (a', env1) <- travA a aenv
           return (Shape a', env1, bind a' `cons` vars)
 
-<<<<<<< HEAD
-        Size a          -> do
-          (a', env1) <- travA a aenv
-          return (Size a', env1, bind a' `cons` vars)
-=======
         ShapeSize e     -> do
           (e', env1, var1) <- travE e aenv vars
           return (ShapeSize e', env1, var1)
->>>>>>> 627d918b
 
 
     travT :: Tuple (OpenExp env aenv) t
